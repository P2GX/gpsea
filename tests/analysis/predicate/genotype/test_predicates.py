import pytest

from genophenocorr.analysis.predicate.genotype import VariantPredicates, ProteinPredicates, VariantPredicate
from genophenocorr.model import *
from genophenocorr.model.genome import *


class TestVariantPredicates:

    @pytest.mark.parametrize(
        'effect, expected',
        [
            (VariantEffect.MISSENSE_VARIANT, True),
            (VariantEffect.SPLICE_DONOR_VARIANT, True),
            (VariantEffect.STOP_GAINED, False),
            (VariantEffect.STOP_LOST, False),
        ]
    )
    def test_variant_effect_predicate(
            self,
            variant: Variant,
            effect: VariantEffect,
            expected: bool,
    ):
        predicate = VariantPredicates.variant_effect(effect, tx_id='tx:xyz')

        assert predicate.test(variant) == expected

    @pytest.mark.parametrize(
        'variant_key, expected',
        [
            ('22_101_101_C_G', True),
            ('22_101_101_C_T', False),
        ]
    )
    def test_variant_key_predicate(
            self,
            variant: Variant,
            variant_key: str,
            expected: bool,
    ):
        predicate = VariantPredicates.variant_key(variant_key)

        assert predicate.test(variant) == expected

    @pytest.mark.parametrize(
        'exon, expected',
        [
            (0, False),
            (4, True),
            (5, False),
        ]
    )
    def test_exon_predicate(
            self,
            variant: Variant,
            exon: int,
            expected: bool,
    ):
        predicate = VariantPredicates.exon(exon, tx_id='tx:xyz')

        assert predicate.test(variant) == expected

    @pytest.mark.parametrize(
        'tx_id, expected',
        [
            ('tx:xyz', True),
            ('other', False),
        ]
    )
    def test_transcript_predicate(
            self,
            variant: Variant,
            tx_id: str,
            expected: bool,
    ):
        predicate = VariantPredicates.transcript(tx_id)

        assert predicate.test(variant) == expected

    @pytest.mark.parametrize(
        'symbol, expected',
        [
            ('a_gene', True),
            ('b_gene', False),
        ]
    )
    def test_gene_predicate(
            self,
            variant: Variant,
            symbol: str,
            expected: bool,
    ):
        predicate = VariantPredicates.gene(symbol)

        assert predicate.test(variant) == expected

    def test_is_large_imprecise_sv(
        self,
        variant: Variant,
        structural_variant: Variant,
    ):
        predicate = VariantPredicates.is_large_imprecise_sv()

        assert predicate.test(variant) == False
        assert predicate.test(structural_variant) == True

    def test_is_structural_predicate(
        self,
        variant: Variant,
        structural_variant: Variant,
    ):
        predicate = VariantPredicates.is_structural_variant()

        assert predicate.test(variant) == False
        assert predicate.test(structural_variant) == True

    def test_structural_type(
        self,
        variant: Variant,
        structural_variant: Variant,
    ):
        predicate = VariantPredicates.structural_type('SO:1000029')

        assert predicate.test(variant) == False
        assert predicate.test(structural_variant) == True

    def test_variant_class(
        self,
        variant: Variant,
    ):
        predicate = VariantPredicates.variant_class(VariantClass.SNV)

        assert predicate.test(variant) == True

    def test_change_length(
        self,
        variant: Variant,
        structural_variant: Variant,
    ):
        predicate = VariantPredicates.change_length('==', 0)
        
        # variant is an SNP
        assert predicate.test(variant) == True

        # structural_variant is an imprecise DEL, hence False
        assert predicate.test(structural_variant) == False

    def test_change_length_is_false_for_imprecise_SVs_no_matter_what(
        self,
        structural_variant: Variant,
    ):
        for op in ("<", "<=", "==", "!=", ">=", ">"):
            predicate = VariantPredicates.change_length(op, 0)
            assert predicate.test(structural_variant) == False

    def test_structural_deletion(
        self,
        structural_variant: Variant,
    ):
        predicate = VariantPredicates.is_structural_deletion()

        assert predicate.test(structural_variant) == True


class TestProteinPredicates:

    @pytest.mark.parametrize(
        'feature_type, expected',
        [
            (FeatureType.DOMAIN, True),
            (FeatureType.REPEAT, False),
        ]
    )
    def test_protein_feature_type(
            self,
            protein_predicates: ProteinPredicates,
            variant: Variant,
            feature_type: FeatureType,
            expected: bool,
    ):
        predicate = protein_predicates.protein_feature_type(feature_type, tx_id='tx:xyz')

        assert predicate.test(variant) == expected

    @pytest.mark.parametrize(
        'feature_id, expected',
        [
            ('MOCK_DOMAIN', True),
            ('REAL_DOMAIN', False),
            ('MOCK_REPEAT', False),
        ]
    )
    def test_protein_feature_id(
            self,
            protein_predicates: ProteinPredicates,
            variant: Variant,
            feature_id: str,
            expected: bool,
    ):
        predicate = protein_predicates.protein_feature(feature_id, tx_id='tx:xyz')

        assert predicate.test(variant) == expected

class TestLogicalVariantPredicate:
    """
    Test that the AND and OR variant predicate combinators work as expected.
    """

    def test_equivalent_predicates_are_not_chained(self):
        a1 = VariantPredicates.gene(symbol='A')
        a2 = VariantPredicates.gene(symbol='A')

        assert a1 & a2 is a1
        assert a1 | a2 is a1

        assert a2 & a1 is a2
        assert a2 | a1 is a2

    @pytest.mark.parametrize(
        'left,right,expected',
        [
            ('tx:abc', 'tx:xyz', True),
            ('tx:abc', 'whatever', False),
            ('whatever', 'tx:xyz', False),
            ('whatever', 'whoever', False),
        ]
    )
    def test_und_predicate(
        self,
        variant: Variant,
        left: str,
        right: str,
        expected: bool,
    ):
        predicate = VariantPredicates.transcript(tx_id=left) & VariantPredicates.transcript(tx_id=right)

        assert predicate.test(variant) == expected

    @pytest.mark.parametrize(
        'left,right,expected',
        [
            ('tx:abc', 'tx:xyz', True),
            ('tx:abc', 'whatever', True),
            ('whatever', 'tx:xyz', True),
            ('whatever', 'whoever', False),
        ]
    )
    def test_or_predicate(
        self,
        variant: Variant,
        left: str,
        right: str,
        expected: bool,
    ):
        predicate = VariantPredicates.transcript(tx_id=left) | VariantPredicates.transcript(tx_id=right)
        
        assert predicate.test(variant) == expected

<<<<<<< HEAD
    @pytest.mark.parametrize(
        'tx_id,expected',
        [
            ('tx:abc', False),
            ('whatever', True),
        ]
    )
    def test_inv_predicate(
        self,
        variant: Variant,
        tx_id: str,
        expected: bool,
    ):
        predicate = ~VariantPredicates.transcript(tx_id)

        assert predicate.test(variant) == expected
    
    def test_no_double_inv_happens(
        self,
    ):
        predicate = VariantPredicates.gene('FBN1')
        
        # Inverting a predicate must produce a new predicate.
        inv_predicate = ~predicate
        assert inv_predicate is not predicate

        # No double negation!
        inv_inv_predicate = ~inv_predicate
        assert inv_inv_predicate is predicate
=======
    def test_empty_all_predicate_raises_error(
        self,
    ):
        with pytest.raises(ValueError) as e:
            empty = ()
            VariantPredicates.all(empty)
        assert e.value.args[0] == 'Predicates must not be empty!'
    
    def test_empty_any_predicate_raises_error(
        self,
    ):
        with pytest.raises(ValueError) as e:
            empty = ()
            VariantPredicates.any(empty)
        assert e.value.args[0] == 'Predicates must not be empty!'
>>>>>>> bd563674
<|MERGE_RESOLUTION|>--- conflicted
+++ resolved
@@ -257,7 +257,6 @@
         
         assert predicate.test(variant) == expected
 
-<<<<<<< HEAD
     @pytest.mark.parametrize(
         'tx_id,expected',
         [
@@ -287,7 +286,7 @@
         # No double negation!
         inv_inv_predicate = ~inv_predicate
         assert inv_inv_predicate is predicate
-=======
+
     def test_empty_all_predicate_raises_error(
         self,
     ):
@@ -302,5 +301,4 @@
         with pytest.raises(ValueError) as e:
             empty = ()
             VariantPredicates.any(empty)
-        assert e.value.args[0] == 'Predicates must not be empty!'
->>>>>>> bd563674
+        assert e.value.args[0] == 'Predicates must not be empty!'