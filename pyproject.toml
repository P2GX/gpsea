[build-system]
requires = ["setuptools>=61.0.0", "wheel"]
build-backend = "setuptools.build_meta"

[project]
name = "genophenocorr"
authors = [
    {name = "Lauren Rekerle", email="lauren.rekerle@jax.org"},
    {name = "Daniel Danis", email="daniel.danis@jax.org"},
    {name = "Peter Robinson", email="peter.robinson@jax.org"},
     ]
description = "Search for genotype-phenotype correlations with GA4GH phenopackets"
readme = "README.md"
requires-python = ">=3.8"
keywords = [
    "Global Alliance for Genomics and Health",
    "GA4GH Phenopacket Schema",
    "Human Phenotype Ontology",
    "GA4GH",
    "Genotype-phenotype correlation",
    "HPO"]
license = { file = "LICENSE" }
classifiers = [
    "License :: OSI Approved :: MIT License",
    "Operating System :: OS Independent",
    "Development Status :: 3 - Alpha",
    "Programming Language :: Python :: 3.8",
    "Programming Language :: Python :: 3.9",
    "Programming Language :: Python :: 3.10",
    "Programming Language :: Python :: 3.11",
    "Intended Audience :: Science/Research",
    "Topic :: Scientific/Engineering :: Bio-Informatics"
]
dependencies = [
    "hpo-toolkit>=0.3.0",
    "protobuf>=3.15.0",
    "pandas>=2.0.0,<3.0.0",
    "phenopackets>=2.0.2",
    "requests>=2.25.0,<3.0",
    "scipy>=1.10,<2.0",
    "statsmodels>=0.13.0",
    "numpy>=1.23",
<<<<<<< HEAD
    "tqdm>=4.60"
=======
    "matplotlib>=3.2.0,<4.0",
    "tqdm>=4.66.1"
>>>>>>> e4a2f043
]
dynamic = ["version"]

[project.optional-dependencies]
test = ["pytest>=7.0.0,<8.0.0"]
docs = ["sphinx>=7.0.0", "sphinx-rtd-theme>=1.3.0", "sphinx-copybutton>=0.5.0"]

[project.urls]
homepage = "https://github.com/monarch-initiative/genophenocorr"
repository = "https://github.com/monarch-initiative/genophenocorr.git"
documentation = "https://monarch-initiative.github.io/genophenocorr/stable"
bugtracker = "https://github.com/monarch-initiative/genophenocorr/issues"

[tool.setuptools]
package-dir = { "" = "src" }

[tool.setuptools.dynamic]
version = { attr = "genophenocorr.__version__" }<|MERGE_RESOLUTION|>--- conflicted
+++ resolved
@@ -40,12 +40,8 @@
     "scipy>=1.10,<2.0",
     "statsmodels>=0.13.0",
     "numpy>=1.23",
-<<<<<<< HEAD
+    "matplotlib>=3.2.0,<4.0",
     "tqdm>=4.60"
-=======
-    "matplotlib>=3.2.0,<4.0",
-    "tqdm>=4.66.1"
->>>>>>> e4a2f043
 ]
 dynamic = ["version"]
 
