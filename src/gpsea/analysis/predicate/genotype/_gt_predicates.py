--- conflicted
+++ resolved
@@ -321,14 +321,9 @@
 
 def monoallelic_predicate(
     a_predicate: VariantPredicate,
-<<<<<<< HEAD
     b_predicate: typing.Optional[VariantPredicate] = None,
-    names: typing.Tuple[str, str] = ("A", "B"),
-=======
-    b_predicate: VariantPredicate,
     a_label: str = "A",
     b_label: str = "B",
->>>>>>> 3c0ff7c6
 ) -> GenotypePolyPredicate:
     """
     The predicate bins patient into one of two groups, `A` and `B`,
@@ -340,21 +335,16 @@
     :param a_predicate: predicate to test if the variants
         meet the criteria of the first group (named `A` by default).
     :param b_predicate: predicate to test if the variants
-<<<<<<< HEAD
-        meet the criteria of the second group (named `B` by default) or `None`
-        if the inverse of `a_predicate` should be used.
-    :param names: group names (default ``('A', 'B')``).
-    """
+        meet the criteria of the second group or `None`
+        if the inverse of `a_predicate` should be used (named `B` by default).
+    :param a_label: display name of the `a_predicate` (default ``"A"``).
+    :param b_label: display name of the `b_predicate` (default ``"B"``).
+    """
+    assert isinstance(a_label, str)
+    assert isinstance(b_label, str)
+
     if b_predicate is None:
         b_predicate = ~a_predicate
-=======
-        meet the criteria of the second group (named `B` by default).
-    :param a_label: display name of the `a_predicate` (default ``"A"``).
-    :param b_label: display name of the `b_predicate` (default ``"B"``).
-    """
-    assert isinstance(a_label, str)
-    assert isinstance(b_label, str)
->>>>>>> 3c0ff7c6
 
     return PolyCountingGenotypePredicate.monoallelic(
         a_predicate=a_predicate,
@@ -366,14 +356,9 @@
 
 def biallelic_predicate(
     a_predicate: VariantPredicate,
-<<<<<<< HEAD
     b_predicate: typing.Optional[VariantPredicate] = None,
-    names: typing.Tuple[str, str] = ("A", "B"),
-=======
-    b_predicate: VariantPredicate,
     a_label: str = "A",
     b_label: str = "B",
->>>>>>> 3c0ff7c6
     partitions: typing.Collection[typing.Collection[int]] = ((0,), (1,), (2,)),
 ) -> GenotypePolyPredicate:
     """
@@ -384,19 +369,13 @@
 
     See :ref:`biallelic-predicate` for more information and an example usage.
 
-<<<<<<< HEAD
     :param a_predicate: predicate to test if the variants meet
         the criteria of the first group (named `A` by default).
     :param b_predicate: predicate to test if the variants meet
-        the criteria of the second group (named `B` by default)
-        or `None` if an inverse of `a_predicate` should be used.
-    :param names: group names (default ``('A', 'B')``).
-=======
-    :param a_predicate: predicate to test if the variants meet the criteria of the first group (named `A` by default).
-    :param b_predicate: predicate to test if the variants meet the criteria of the second group (named `B` by default).
+        the criteria of the second group or `None` if an inverse
+        of `a_predicate` should be used (named `B` by default).
     :param a_label: display name of the `a_predicate` (default ``"A"``).
     :param b_label: display name of the `b_predicate` (default ``"B"``).
->>>>>>> 3c0ff7c6
     :param partitions: a sequence with partition identifiers (default ``((0,), (1,), (2,))``).
     """
     # Q/C
