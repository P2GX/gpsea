import typing
from collections import Counter

from ._phenotype import Phenotype
from ._protein import ProteinMetadata
from ._variant import Variant


class Patient:
    """A class that represents an individual patient

    Attributes:
        patient_id (string): A string unique to this Patient object
        phenotypes (Sequence[Phenotype]): A list of Phenotype objects
        variants (Sequence[Variant]): A list of Variant objects
        proteins (Sequence[ProteinMetadata]): A list of ProteinMetadata objects
    """

    def __init__(self, patient_id: str,
                 phenotypes: typing.Iterable[Phenotype],
                 variants: typing.Iterable[Variant],
                 proteins: typing.Iterable[ProteinMetadata]):
        """Constructs all necessary attributes for a Patient object

        Args:
            patient_id (string): A string unique to this Patient object
            phenotypes (Iterable[Phenotype]): A list of Phenotype objects
            variants (Iterable[Variant]): A list of Variant objects
            proteins (Iterable[ProteinMetadata]): A list of ProteinMetadata objects
        """
        self._id = patient_id
        self._phenotypes = tuple(phenotypes)
        self._variants = tuple(variants)
        self._proteins = tuple(proteins)

    @property
    def patient_id(self) -> str:
        """
        Returns:
            string: Patient ID unique to this Patient object
        """
        return self._id

    @property
    def phenotypes(self) -> typing.Sequence[Phenotype]:
        """
        Returns:
            Sequence[Phenotype]: A list of Phenotype objects associated with this Patient object
        """
        return self._phenotypes

    @property
    def variants(self) -> typing.Sequence[Variant]:
        """
        Returns:
            Sequence[Variant]: A list of Variant objects associated with this Patient object
        """
        return self._variants

    @property
    def proteins(self) -> typing.Sequence[ProteinMetadata]:
        """
        Returns:
            Sequence[ProteinMetadata]: A list of ProteinMetadata objects associated with this Patient object
        """
        return self._proteins

    def present_phenotypes(self) -> typing.Iterator[Phenotype]:
        """
        Get an iterator over *present* phenotypes of the patient.
        """
        return filter(lambda p: p.is_observed, self._phenotypes)

    def excluded_phenotypes(self) -> typing.Iterator[Phenotype]:
        """
        Get an iterator over *excluded* phenotypes of the patient.
        """
        return filter(lambda p: p.is_excluded, self._phenotypes)

    def __str__(self) -> str:
        return (f"Patient("
                f"patient_id:{self.patient_id}, "
                f"variants:{self.variants}, "
                f"phenotypes:{[pheno.identifier for pheno in self.phenotypes]}, "
                f"proteins:{[prot.protein_id for prot in self.proteins]})")

    def __repr__(self) -> str:
        return str(self)

    def __eq__(self, other) -> bool:
        return (isinstance(other, Patient)
                and self.patient_id == other.patient_id
                and self.variants == other.variants
                and self.phenotypes == other.phenotypes
                and self.proteins == other.proteins)

    def __hash__(self) -> int:
        return hash((self.patient_id, self.variants, self.phenotypes, self.proteins))


class Cohort(typing.Sized):

    @staticmethod
    def from_patients(members: typing.Sequence[Patient], include_patients_with_no_HPO: bool = False):
        """
        Create a cohort from a sequence of patients.

        :param members: a sequence of cohort members.
        :return: the cohort
        """
        cohort_variants, cohort_phenotypes, cohort_proteins = set(), set(), set()  # , cohort_proteins
        var_counts, pheno_count, prot_counts = Counter(), Counter(), Counter()  # , prot_counts
        members = set(members)
        excluded_members = []
        for patient in members:
            if len(patient.phenotypes) == 0 and not include_patients_with_no_HPO:
                excluded_members.append(patient)
                continue
            cohort_phenotypes.update(patient.phenotypes)
            cohort_variants.update(patient.variants)
            var_counts.update([var.variant_coordinates.variant_key for var in patient.variants])
<<<<<<< HEAD
            cohort_phenotypes.update(patient.phenotypes)
            pheno_count.update([pheno.identifier.value for pheno in patient.present_phenotypes()])
=======
            pheno_count.update([pheno.identifier.value for pheno in patient.phenotypes if pheno.observed == True])
>>>>>>> 343efa5c
            cohort_proteins.update(patient.proteins)
            prot_counts.update([prot.protein_id for prot in patient.proteins])
        all_counts = {'patients': len(members), 'variants': var_counts, 'phenotypes': pheno_count,
                      'proteins': prot_counts}  # 'proteins':prot_counts
        return Cohort(members, cohort_phenotypes, cohort_variants, cohort_proteins,
                      all_counts, excluded_members)  # cohort_proteins, all_counts

    """This class creates a collection of patients and makes it easier to determine overlapping diseases, 
    phenotypes, variants, and proteins among the patients. If a list of JSON files is given, it will
    add each file as a patient into the grouping.

    Attributes:
        all_patients (Sequence[Patient]): A set of all Patient objects in the Cohort
        all_phenotypes (Sequence[Phenotype]): A set of all Phenotype objects in the Cohort
        all_variants (Sequence[Variant]): A set of all Variant objects in the Cohort
        all_proteins (Sequence[ProteinMetadata]): A set of all ProteinMetadata objects in the Cohort
        all_transcripts (Sequence[string]): A set of all transcript IDs referenced in all the Variant objects
        total_patient_count (integer): The total number of Patient objects
    Methods:
        list_all_patients(): A list of all patient IDs 
        list_all_phenotypes(top:Optional[integer]): A list of all the top phenotype IDs (or all IDs if top is None) and the count of how many patients have it. 
        list_all_variants(top:Optional[integer]): A list of all the top variants (or all variants if top is None) and the count of how many patients have it. 
        list_all_proteins(top:Optional[integer]): A list of all the top protein IDs (or all IDs if top is None) and the count of how many patients have it. 
        list_data_by_tx(transcript:Optional[string]): A list and count of all the variants effects found for all transcripts or a given transcript if transcript is not None.
    """

    def __init__(self, patient_set: typing.Set[Patient], phenotype_set, variant_set, protein_set, counts_dict, excluded_members,
                 recessive=False):
        """Constructs all necessary attributes for a Cohort object

        Args:
            patient_set (Sequence[Patient]): A set of all Patient objects in the Cohort
            phenotype_set (Sequence[Phenotype]): A set of all Phenotype objects in the Cohort
            variant_set (Sequence[Variant]): A set of all Variant objects in the Cohort
            protein_set (Sequence[ProteinMetadata]): A set of all ProteinMetadata objects in the Cohort
            counts_dict (Dictionary{String, Counter()}): A Dictionary with counts for Phenotypes, Variant, and Proteins objects represented in all Patients
            recessive (boolean, Optional): True if the Cohort is focused on a recessive allele. Defaults to False.
        """
        if not isinstance(patient_set, set):
            raise ValueError(f'`patient_set` must be a set but got {type(patient_set)}')
        else:
            self._patient_set = frozenset(patient_set)

        self._phenotype_set = phenotype_set
        self._protein_set = protein_set
        self._variant_set = variant_set
        self._all_counts_dict = counts_dict
        self._excluded_members = excluded_members
        self._recessive = recessive

    @property
    def all_patients(self) -> typing.FrozenSet[Patient]:
        """
        Returns:
            set: A frozen set of all the Patient objects in the Cohort
        """
        return self._patient_set

    @property
    def all_phenotypes(self):
        """
        Returns:
            set: A set of all the Phenotype objects in the Cohort
        """
        return self._phenotype_set

    @property
    def all_variants(self):
        """
        Returns:
            set: A set of all the Variant objects in the Cohort
        """
        return self._variant_set

    @property
    def all_proteins(self):
        """
        Returns:
            set: A set of all the ProteinMetadata objects in the Cohort
        """
        return self._protein_set

    @property
    def all_transcripts(self):
        """
        Returns:
            set: A set of all the transcript IDs in the Cohort
        """
        all_trans = set()
        for var in self.all_variants:
            all_trans.update([trans.transcript_id for trans in var.tx_annotations])
        return all_trans

    @property
    def all_excluded_patients(self):
        return self._excluded_members

    @property
    def total_patient_count(self):
        """
        Returns:
            integer: The count of all the Patient objects
        """
        return self._all_counts_dict.get('patients')

    def list_all_patients(self):
        """
        Returns:
            list: A list of all the patient IDs in the Cohort
        """
        return [pat.patient_id for pat in self.all_patients]

    def list_all_phenotypes(self, top=None):
        """
        Args:
            top (integer, Optional): If not given, lists all phenotypes. Otherwise, lists only the `top` highest counts
        Returns:
            list: A list of tuples, formatted (phenotype ID, number of patients with that phenotype)
        """
        return self._all_counts_dict.get('phenotypes').most_common(top)

    def list_all_variants(self, top=None):
        """
        Args:
            top (integer, Optional): If not given, lists all variants. Otherwise, lists only the `top` highest counts
        Returns:
            list: A list of tuples, formatted (variant string, number of patients with that variant)
        """
        return self._all_counts_dict.get('variants').most_common(top)

    def list_all_proteins(self, top=None):
        """
        Args:
            top (integer, Optional): If not given, lists all proteins. Otherwise, lists only the `top` highest counts
        Returns:
            list: A list of tuples, formatted (protein ID, number of patients with that protein)
        """
        return self._all_counts_dict.get('proteins').most_common(top)

    def list_data_by_tx(self, transcript=None):
        """
        Args:
            transcript (string, Optional): If not given, lists all transcripts. Otherwise, will only list the given transcript
        Returns:
            dictionary: Each transcript ID references a Counter(), with the variant effect as the key and total variants with that effect as the count value
        """
        if transcript is not None:
            var_type_dict = {transcript: Counter()}
        else:
            var_type_dict = {tx_id: Counter() for tx_id in self.all_transcripts}
        for var in self.all_variants:
            for trans in var.tx_annotations:
                if trans.transcript_id in var_type_dict:
                    var_type_dict.get(trans.transcript_id).update([var_eff.name for var_eff in trans.variant_effects])
        too_small = []
        for tx_id, var_effect_counter in var_type_dict.items():
            if len(var_effect_counter) <= 1:
                too_small.append(tx_id)
        for tx_id in too_small:
            del var_type_dict[tx_id]
        return var_type_dict

    def get_excluded_ids(self):
        return [ex.patient_id for ex in self.all_excluded_patients]

    def get_excluded_count(self):
        return len(self.all_excluded_patients)

    def get_protein_features_affected(self, transcript):
        all_features = Counter()
        protein_set = set()
        var_coords = []
        for var in self.all_variants:
            for tx in var.tx_annotations:
                if tx.transcript_id == transcript:
                    protein_set.add(tx.protein_affected)
                    if tx.protein_effect_location is None or tx.protein_effect_location[0] is None or tx.protein_effect_location[1] is None:
                        continue
                    else:
                        var_coords.append(tx.protein_effect_location)
        if len(protein_set) != 1:
            raise ValueError(f"Found more than 1 protein: {protein_set}")
        else:
            protein = list(protein_set)[0][0]
        for pair in var_coords:
            all_features.update(list(protein.get_features_variant_overlaps(pair[0], pair[1])))
        return all_features
        
    def __len__(self) -> int:
        return len(self._patient_set)<|MERGE_RESOLUTION|>--- conflicted
+++ resolved
@@ -119,12 +119,7 @@
             cohort_phenotypes.update(patient.phenotypes)
             cohort_variants.update(patient.variants)
             var_counts.update([var.variant_coordinates.variant_key for var in patient.variants])
-<<<<<<< HEAD
-            cohort_phenotypes.update(patient.phenotypes)
-            pheno_count.update([pheno.identifier.value for pheno in patient.present_phenotypes()])
-=======
-            pheno_count.update([pheno.identifier.value for pheno in patient.phenotypes if pheno.observed == True])
->>>>>>> 343efa5c
+            pheno_count.update(pheno.identifier.value for pheno in patient.present_phenotypes())
             cohort_proteins.update(patient.proteins)
             prot_counts.update([prot.protein_id for prot in patient.proteins])
         all_counts = {'patients': len(members), 'variants': var_counts, 'phenotypes': pheno_count,
@@ -132,7 +127,7 @@
         return Cohort(members, cohort_phenotypes, cohort_variants, cohort_proteins,
                       all_counts, excluded_members)  # cohort_proteins, all_counts
 
-    """This class creates a collection of patients and makes it easier to determine overlapping diseases, 
+    """This class creates a collection of patients and makes it easier to determine overlapping diseases,
     phenotypes, variants, and proteins among the patients. If a list of JSON files is given, it will
     add each file as a patient into the grouping.
 
@@ -144,10 +139,10 @@
         all_transcripts (Sequence[string]): A set of all transcript IDs referenced in all the Variant objects
         total_patient_count (integer): The total number of Patient objects
     Methods:
-        list_all_patients(): A list of all patient IDs 
-        list_all_phenotypes(top:Optional[integer]): A list of all the top phenotype IDs (or all IDs if top is None) and the count of how many patients have it. 
-        list_all_variants(top:Optional[integer]): A list of all the top variants (or all variants if top is None) and the count of how many patients have it. 
-        list_all_proteins(top:Optional[integer]): A list of all the top protein IDs (or all IDs if top is None) and the count of how many patients have it. 
+        list_all_patients(): A list of all patient IDs
+        list_all_phenotypes(top:Optional[integer]): A list of all the top phenotype IDs (or all IDs if top is None) and the count of how many patients have it.
+        list_all_variants(top:Optional[integer]): A list of all the top variants (or all variants if top is None) and the count of how many patients have it.
+        list_all_proteins(top:Optional[integer]): A list of all the top protein IDs (or all IDs if top is None) and the count of how many patients have it.
         list_data_by_tx(transcript:Optional[string]): A list and count of all the variants effects found for all transcripts or a given transcript if transcript is not None.
     """
 
@@ -312,6 +307,6 @@
         for pair in var_coords:
             all_features.update(list(protein.get_features_variant_overlaps(pair[0], pair[1])))
         return all_features
-        
+
     def __len__(self) -> int:
         return len(self._patient_set)