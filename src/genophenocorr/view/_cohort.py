import typing

from hpotk import MinimalOntology
from jinja2 import Environment, PackageLoader

from genophenocorr.model import Cohort, Variant


class CohortViewable:
    """
    Class to create a viewable object that is uses a Jinja2 template to create an HTML element
    for display in the Jupyter notebook.
    """

    def __init__(
            self,
            hpo: MinimalOntology,
            top_phenotype_count: int = 10,
            top_variant_count: int = 10,
            transcript_id: str = None,
    ):
        """
        Args:
            hpo(MinimalOntology): An HPO ontology object from hpo-toolkit
            top_phenotype_count(int): Maximum number of HPO terms to display in the HTML table (default: 10)
            top_variant_count(int): Maximum number of variants to display in the HTML table (default: 10)
            transcript_id(str): The identifier (Only NCBI RefSeq supported!) to use for the HGVS-able variants
        """
        self._hpo = hpo
        self._top_phenotype_count = top_phenotype_count
        self._top_variant_count = top_variant_count
        self._tx_id = transcript_id

        environment = Environment(loader=(PackageLoader('genophenocorr.view', 'templates')))
        self._cohort_template = environment.get_template("cohort.html")

    def process(
            self,
            cohort: Cohort,
            transcript_id: str
    ) -> str:
        """
        Create an HTML that should be shown with display(HTML(..)) of the ipython package.

        Args:
            cohort (Cohort): The cohort being analyzed in the current Notebook
            transcript_id (str): the transcript that we map variants onto

        Returns:
            str: an HTML string with parameterized template for rendering
        """
        self._transcript_id = transcript_id
        self._variant_to_display_d = self.get_variant_description(cohort, transcript_id)
        context = self._prepare_context(cohort)
        return self._cohort_template.render(context)

    def _prepare_context(
            self,
            cohort: Cohort,
    ) -> typing.Mapping[str, typing.Any]:
        n_patients = len(cohort.all_patients)
        total_HPO_count = len(cohort.all_phenotypes())
        top_hpos = cohort.list_present_phenotypes(top=self._top_phenotype_count)
        hpo_counts = list()
        for hpo in top_hpos:
            hpo_id = hpo[0]
            individual_count = hpo[1]
            hpo_label = "n/a"
            if hpo_id in self._hpo:
                hpo_label = self._hpo.get_term(hpo_id).name
            hpo_counts.append({"HPO": hpo_label, "ID": hpo_id, "Count": individual_count})
        top_vars = cohort.list_all_variants(top=self._top_variant_count)
        var_counts = list()
        all_variant_set = cohort.all_variants()
        for var in top_vars:
            chrom_var = var[0]
            var_count = var[1]
<<<<<<< HEAD
            # get HGVS or human readable variant
            var_name = self._variant_to_display_d.get(chrom_var, chrom_var)
=======
            # TODO get HGVS or human readable variant
            if self._tx_id is not None:
                variant = cohort.get_variant_by_key(chrom_var)
                var_name = variant.get_hgvs_cdna_by_tx(self._tx_id)
            else:
                var_name = "ID with transcript"
>>>>>>> 5e81d56c
            var_counts.append({"variant": chrom_var, "variant_name": var_name, "Count": var_count})
        diseases = cohort.list_all_diseases()
        n_diseases = len(diseases)
        disease_counts = list()
        for d in diseases:
            disease_id = d[0]
            disease_count = d[1]
            disease_name = "Unknown"
            for dis in cohort.all_diseases():
                if dis.identifier == d[0]:
                    disease_name = dis.name
            disease_counts.append({"disease_id": disease_id, "disease_name": disease_name, "count": disease_count})
        var_effects_list = list()
        if self._tx_id is not None:
            has_transcript = 1
            data_by_tx = cohort.variant_effect_count_by_tx(tx_id=self._tx_id)
            counter_d = data_by_tx.get(self._tx_id)
            # data structure -- {'effect}': 'FRAMESHIFT_VARIANT', 'count': 175}, {'effect}': 'STOP_GAINED', 'count': 67},
            for k, v in counter_d.items():
                var_effects_list.append({"effect": k, "count": v})
        else:
            has_transcript = 0
        # The following dictionary is used by the Jinja2 HTML template
        return {
            "n_individuals": n_patients,
            "n_excluded": cohort.get_excluded_count(),
            "total_hpo_count": total_HPO_count,
            "top_hpo_count": self._top_phenotype_count,
            "hpo_counts": hpo_counts,
            "unique_variant_count": len(cohort.all_variants()),
            "top_var_count": self._top_variant_count,
            "var_counts": var_counts,
            "n_diseases": n_diseases,
            "disease_counts": disease_counts,
            "has_transcript": has_transcript,
            "var_effects_list": var_effects_list,
            "transcript_id": self._transcript_id,
        }
    
    @staticmethod
    def get_display(variant:Variant, transcript_id:str) -> str:
        for annot in variant.tx_annotations:
            if annot.transcript_id == transcript_id:
                return annot.hgvs_cdna
        return variant.variant_string
    
    def get_variant_description(self, cohort: Cohort,
            transcript_id: str,
            onlyHgvs:bool=True) -> typing.Dict[str, str]:
        """
        Get user-friendly strings (e.g., HGV for our target trancript) to match to the chromosomal strings
        Args:
            cohort (Cohort): The cohort being analyzed in the current Notebook
            transcript_id (str): the transcript that we map variants onto

        Returns:
            typing.Dict[str, str]: key: chromosomal, value: display (e.g. HGVS) string of variant
        """
        chrom_to_display = dict()
        all_var_set = cohort.all_variants()
        for var in all_var_set:
            var_string = var.variant_string
            display = CohortViewable.get_display(variant=var, transcript_id=transcript_id)
            if onlyHgvs:
                # do not show the transcript id
                fields = display.split(":")
                if len(fields)>1:
                    display = fields[1]
                else:
                    display = [0]
            chrom_to_display[var_string] = display
        return chrom_to_display<|MERGE_RESOLUTION|>--- conflicted
+++ resolved
@@ -75,17 +75,14 @@
         for var in top_vars:
             chrom_var = var[0]
             var_count = var[1]
-<<<<<<< HEAD
             # get HGVS or human readable variant
             var_name = self._variant_to_display_d.get(chrom_var, chrom_var)
-=======
             # TODO get HGVS or human readable variant
             if self._tx_id is not None:
                 variant = cohort.get_variant_by_key(chrom_var)
                 var_name = variant.get_hgvs_cdna_by_tx(self._tx_id)
             else:
                 var_name = "ID with transcript"
->>>>>>> 5e81d56c
             var_counts.append({"variant": chrom_var, "variant_name": var_name, "Count": var_count})
         diseases = cohort.list_all_diseases()
         n_diseases = len(diseases)
